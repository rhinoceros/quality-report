"""
Copyright 2012-2017 Ministerie van Sociale Zaken en Werkgelegenheid

Licensed under the Apache License, Version 2.0 (the "License");
you may not use this file except in compliance with the License.
You may obtain a copy of the License at

    http://www.apache.org/licenses/LICENSE-2.0

Unless required by applicable law or agreed to in writing, software
distributed under the License is distributed on an "AS IS" BASIS,
WITHOUT WARRANTIES OR CONDITIONS OF ANY KIND, either express or implied.
See the License for the specific language governing permissions and
limitations under the License.
"""


import functools
import logging
import traceback

import bs4

from . import url_opener
from .. import domain


class ZAPScanReport(domain.MetricSource):
    """ Class representing ZAP Scan reports. """
    metric_source_name = 'ZAP Scan rapport'
    needs_metric_source_id = True

    def __init__(self, url_open=None, **kwargs) -> None:
        self._url_open = url_open or url_opener.UrlOpener(**kwargs).url_open
        super().__init__()

    @functools.lru_cache(maxsize=1024)
    def alerts(self, risk_level: str, *report_urls: str) -> int:
        """ Return the number of alerts of the specified risk level. """
        nr_alerts = 0
        for url in report_urls:
            try:
                nr_alerts += self.__parse_alerts(self.__get_soup(url), risk_level)
            except url_opener.UrlOpener.url_open_exceptions:
                return -1
            except IndexError as reason:
                logging.warning("Couldn't parse alerts with %s risk level from %s: %s", risk_level, url, reason)
                traceback.print_exc()
                return -1
        return nr_alerts

    @functools.lru_cache(maxsize=1024)
    def __get_soup(self, url: str):
        """ Return the HTML soup. """
        return bs4.BeautifulSoup(self._url_open(url), "lxml")

    @staticmethod
    def __parse_alerts(soup, risk_level: str) -> int:
        """ Get the number of alerts from the HTML soup. """
        summary_table = soup('table', {"class": "summary"})
<<<<<<< HEAD
        # Find the row where the first td contains the specified risk level and get the number of alerts from
        # the second td.
        if len(summary_table) > 0:
            for row in summary_table[0]('tr'):
                if len(row('td')) > 0 and row('td')[0].text == risk_level.capitalize():
                    return int(row('td')[1].text)
            logging.error("Risk level %s could not be found in ZAP Scan report.", risk_level)
        else:
            logging.error("Summary table could not be found in ZAP Scan report.")
        return -1
=======
        # First try the new table format
        # Find the row where the first td contains the specified risk level and get the number of alerts form
        # the second td.
        if len(summary_table) > 0:
            for row in summary_table[0]('tr'):
                if len(row('td')) > 0:
                    if row('td')[0].text == risk_level.capitalize():
                        return int(row('td')[1].text)
        else:
            table_list = soup('table')
            #Prevent IndexError in case of empty table
            if (len(table_list)>0):
                summary_table = table_list[0]
                # Find the row where the first td contains the specified risk level and get the number of alerts form
                # the second td. We use item(text=True)[0] to skip font and anchor tags and get the inner text node.
                alert = [row('td')[1](text=True)[0] for row in summary_table('tr')
                         if row('td')[0](text=True)[0] == risk_level.capitalize()][0]
                return int(alert)
            else:
                logging.error("Summary table could not be found in ZAP Scan report.")
                return -1
>>>>>>> f3121b5f
<|MERGE_RESOLUTION|>--- conflicted
+++ resolved
@@ -58,18 +58,6 @@
     def __parse_alerts(soup, risk_level: str) -> int:
         """ Get the number of alerts from the HTML soup. """
         summary_table = soup('table', {"class": "summary"})
-<<<<<<< HEAD
-        # Find the row where the first td contains the specified risk level and get the number of alerts from
-        # the second td.
-        if len(summary_table) > 0:
-            for row in summary_table[0]('tr'):
-                if len(row('td')) > 0 and row('td')[0].text == risk_level.capitalize():
-                    return int(row('td')[1].text)
-            logging.error("Risk level %s could not be found in ZAP Scan report.", risk_level)
-        else:
-            logging.error("Summary table could not be found in ZAP Scan report.")
-        return -1
-=======
         # First try the new table format
         # Find the row where the first td contains the specified risk level and get the number of alerts form
         # the second td.
@@ -90,5 +78,4 @@
                 return int(alert)
             else:
                 logging.error("Summary table could not be found in ZAP Scan report.")
-                return -1
->>>>>>> f3121b5f
+                return -1