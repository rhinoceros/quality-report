--- conflicted
+++ resolved
@@ -1,11 +1,7 @@
 sonar.projectKey=nl.ictu:hq
 # this is the name and version displayed in the SonarQube UI. Was mandatory prior to SonarQube 6.1.
 sonar.projectName=HQ
-<<<<<<< HEAD
-sonar.projectVersion=2.2.4
-=======
 sonar.projectVersion=2.9.0
->>>>>>> 067089bc
 
 # Path is relative to the sonar-project.properties file. Replace "\" by "/" on Windows.
 # Since SonarQube 4.2, this property is optional if sonar.modules is set.
