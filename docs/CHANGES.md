--- conflicted
+++ resolved
@@ -1,5 +1,3 @@
-<<<<<<< HEAD
-=======
 2018-02-04  Release 2.40.0
 
   * The Sonar metric source can now be used as unit test report, coverage report and Sonar, so that it's no longer
@@ -7,7 +5,6 @@
     unit tests and test coverage. See https://github.com/ICTU/quality-report/wiki/SonarQube.
   
   
->>>>>>> 01e4502b
 2018-02-02  Release 2.39.0
 
   * Feature #262: Use coverage reports as source for unit test metrics so that different metric sources can be used as
